pub mod grid;
pub mod limit;
// mod percentage;

use std::{error::Error, future::Future, pin::Pin, sync::Arc};

use chrono::Utc;
use serde::{Deserialize, Serialize};

use crate::noun::*;

#[derive(Clone, Debug, PartialEq, Deserialize, Serialize)]
pub struct Range(pub Decimal, pub Decimal);

impl Range {
    pub fn is_within_inclusive(&self, value: &Decimal) -> bool {
        value >= &self.low() && value <= &self.high()
    }

    pub fn is_within_exclusive(&self, value: &Decimal) -> bool {
        value > &self.low() && value < &self.high()
    }

    pub fn high(&self) -> &Decimal {
        if self.0 > self.1 {
            return &self.0;
        }

        &self.1
    }

    pub fn low(&self) -> &Decimal {
        if self.0 < self.1 {
            return &self.0;
        }

        &self.1
    }

    pub fn length(&self) -> Decimal {
        self.high() - self.low()
    }
}

<<<<<<< HEAD
pub type ClosureFuture<T> =
    Pin<Box<dyn Future<Output = Result<T, Box<dyn Error + Send + Sync>>> + Send>>;
=======
pub type ClosureFuture<T> = Pin<Box<dyn Future<Output = Result<T, Box<dyn Error>>> + Send + Sync>>;
>>>>>>> 2fab244b

pub trait Strategy {
    fn trap<P, B, S>(
        &self,
        price: &P,
        buy: &B,
        sell: &S,
    ) -> impl Future<Output = Result<(), Box<dyn Error + Send + Sync>>>
    where
        P: Fn() -> ClosureFuture<PricePoint>,
        B: Fn(Price, Amount) -> ClosureFuture<QuantityPoint>,
        S: Fn(Price, Quantity) -> ClosureFuture<AmountPoint>;
}

pub trait Exchanger {
    fn spawn_price(self: &Arc<Self>) -> impl Fn() -> ClosureFuture<PricePoint>;
    fn spawn_buy(self: &Arc<Self>) -> impl Fn(Price, Amount) -> ClosureFuture<QuantityPoint>;
    fn spawn_sell(self: &Arc<Self>) -> impl Fn(Price, Quantity) -> ClosureFuture<AmountPoint>;
}

#[derive(Clone, Debug, PartialEq, Deserialize, Serialize)]
pub struct PricePoint {
    value: Price,
    timestamp: i64,
}

impl PricePoint {
    pub fn new(price: Price) -> Self {
        Self {
            value: price,
            timestamp: timestamp_millis(),
        }
    }

    pub fn value(&self) -> &Price {
        &self.value
    }

    pub fn timestamp(&self) -> i64 {
        self.timestamp
    }
}

#[derive(Clone, Debug, PartialEq, Deserialize, Serialize)]
pub struct AmountPoint {
    value: Amount,
    timestamp: i64,
}

impl AmountPoint {
    pub fn new(amount: Amount) -> Self {
        Self {
            value: amount,
            timestamp: timestamp_millis(),
        }
    }

    pub fn value(&self) -> &Amount {
        &self.value
    }

    pub fn timestamp(&self) -> i64 {
        self.timestamp
    }
}

#[derive(Clone, Debug, PartialEq, Deserialize, Serialize)]
pub struct QuantityPoint {
    value: Quantity,
    timestamp: i64,
}

impl QuantityPoint {
    pub fn new(quantity: Quantity) -> Self {
        Self {
            value: quantity,
            timestamp: timestamp_millis(),
        }
    }

    pub fn value(&self) -> &Quantity {
        &self.value
    }

    pub fn timestamp(&self) -> i64 {
        self.timestamp
    }
}

fn timestamp_millis() -> i64 {
    let now = Utc::now();

    now.timestamp_millis()
}

#[cfg(test)]
mod tests_general {
    use std::borrow::BorrowMut;
    use std::sync::atomic::{AtomicUsize, Ordering};
    use std::sync::{Arc, Mutex, MutexGuard};

    use rust_decimal::prelude::FromPrimitive;
    use rust_decimal::Decimal;
    pub(super) use tracing::debug;
    pub(super) use tracing_test::traced_test;

    use super::*;

    pub(super) fn decimal(value: f64) -> Decimal {
        Decimal::from_f64(value).unwrap()
    }

    pub(super) fn range(left: f64, right: f64) -> Range {
        Range(decimal(left), decimal(right))
    }

    #[derive(Debug, Default)]
    pub(super) struct Buying {
        pub(super) prices: Vec<Price>,
        pub(super) quantitys: Vec<Quantity>,
        pub(super) amounts: Vec<Amount>,
        pub(super) count: AtomicUsize,
    }

    #[derive(Debug, Default)]
    pub(super) struct Selling {
        pub(super) prices: Vec<Price>,
        pub(super) quantitys: Vec<Quantity>,
        pub(super) incomes: Vec<Amount>,
        pub(super) count: AtomicUsize,
    }

    pub(super) struct Trading {
        pub(super) buy: Box<dyn Fn(Price, Amount) -> ClosureFuture<QuantityPoint>>,
        pub(super) sell: Box<dyn Fn(Price, Quantity) -> ClosureFuture<AmountPoint>>,
        pub(super) buying: Arc<Mutex<Buying>>,
        pub(super) selling: Arc<Mutex<Selling>>,
    }

    impl Trading {
        pub(super) fn buying(&self) -> MutexGuard<Buying> {
            self.buying.lock().unwrap()
        }

        pub(super) fn selling(&self) -> MutexGuard<Selling> {
            self.selling.lock().unwrap()
        }
    }

    pub(super) fn simple_trading() -> Trading {
        let buying_information = Arc::new(Mutex::new(Buying::default()));
        let buying = buying_information.clone();
        let buy = move |price: Price, amount: Amount| -> ClosureFuture<QuantityPoint> {
            let quantity = (amount / price).trunc_with_scale(5);
            {
                let mut buying = buying.lock().unwrap();
                buying.count.fetch_add(1, Ordering::SeqCst);
                buying.prices.push(price.clone());
                buying.amounts.push(amount.clone());
                buying.quantitys.push(quantity.clone());
                debug!("Buying: {:?}", buying);
            }

            let f = async move { Ok(QuantityPoint::new(quantity)) };

            Box::pin(f)
        };

        let selling_information = Arc::new(Mutex::new(Selling::default()));
        let selling = selling_information.clone();
        let sell = move |price: Price, quantity: Quantity| -> ClosureFuture<AmountPoint> {
            let income = (quantity / price).trunc_with_scale(5);
            {
                let mut selling = selling.lock().unwrap();
                selling.count.fetch_add(1, Ordering::SeqCst);
                selling.prices.push(price.clone());
                selling.incomes.push(income.clone());
                selling.quantitys.push(quantity.clone());
                debug!("Selling: {:?}", selling);
            }
            let f = async move { Ok(AmountPoint::new(income)) };

            Box::pin(f)
        };

        let result = Trading {
            buy: Box::new(buy),
            sell: Box::new(sell),
            buying: buying_information,
            selling: selling_information,
        };

        result
    }

    pub(super) fn simple_prices(prices: Vec<f64>) -> impl Fn() -> ClosureFuture<PricePoint> {
        let iter = Mutex::new(prices.into_iter());
        let price = move || -> ClosureFuture<PricePoint> {
            let item = iter.lock().unwrap().borrow_mut().next().unwrap();

            let f = async move { Ok(PricePoint::new(decimal(item))) };

            Box::pin(f)
        };

        price
    }
}<|MERGE_RESOLUTION|>--- conflicted
+++ resolved
@@ -42,12 +42,9 @@
     }
 }
 
-<<<<<<< HEAD
 pub type ClosureFuture<T> =
-    Pin<Box<dyn Future<Output = Result<T, Box<dyn Error + Send + Sync>>> + Send>>;
-=======
-pub type ClosureFuture<T> = Pin<Box<dyn Future<Output = Result<T, Box<dyn Error>>> + Send + Sync>>;
->>>>>>> 2fab244b
+    Pin<Box<dyn Future<Output = Result<T, Box<dyn Error + Send + Sync>>> + Send + Sync>>;
+
 
 pub trait Strategy {
     fn trap<P, B, S>(
